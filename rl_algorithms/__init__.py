--- conflicted
+++ resolved
@@ -78,11 +78,8 @@
     "ApeX",
     "DQNWorker",
     "DQNLogger",
-<<<<<<< HEAD
     "DistillationDQN",
     "ACERLearner",
     "ACERAgent",
-=======
     "DistillationDQNAgent",
->>>>>>> c67cdef3
 ]