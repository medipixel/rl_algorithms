# -*- coding: utf-8 -*-
"""Run module for PPO on LunarLanderContinuous-v2.

- Author: Curt Park
- Contact: curt.park@medipixel.io
"""

import argparse
import multiprocessing

import gym
import torch
import torch.optim as optim

from algorithms.common.env.utils import env_generator, make_envs
from algorithms.common.networks.mlp import MLP, GaussianDist
from algorithms.ppo.agent import Agent

device = torch.device("cuda:0" if torch.cuda.is_available() else "cpu")

# hyper parameters
hyper_params = {
    "GAMMA": 0.99,
    "LAMBDA": 0.95,
    "EPSILON": 0.2,
    "MIN_EPSILON": 0.2,
    "EPSILON_DECAY_PERIOD": 1500,
    "W_VALUE": 0.5,
    "W_ENTROPY": 1e-3,
    "LR_ACTOR": 3e-4,
    "LR_CRITIC": 1e-3,
    "EPOCH": 16,
    "BATCH_SIZE": 32,
    "ROLLOUT_LEN": 256,
<<<<<<< HEAD
    "GRADIENT_CLIP_AC": 0.5,
    "GRADIENT_CLIP_CR": 0.5,
=======
    "GRADIENT_CLIP": 0.6,
>>>>>>> 29e86ee8
    "WEIGHT_DECAY": 0,
    "N_WORKERS": multiprocessing.cpu_count(),
    "USE_CLIPPED_VALUE_LOSS": True,
    "STANDARDIZE_ADVANTAGE": True,
}


def run(env: gym.Env, args: argparse.Namespace, state_dim: int, action_dim: int):
    """Run training or test.

    Args:
        env (gym.Env): openAI Gym environment with continuous action space
        args (argparse.Namespace): arguments including training settings
        state_dim (int): dimension of states
        action_dim (int): dimension of actions

    """
    # create multiple envs
    env_single = env
    env_gen = env_generator("LunarLanderContinuous-v2", args)
    env_multi = make_envs(env_gen, n_envs=hyper_params["N_WORKERS"])

    # create models
    hidden_sizes_actor = [256, 256]
    hidden_sizes_critic = [256, 256]

    actor = GaussianDist(
        input_size=state_dim,
        output_size=action_dim,
        hidden_sizes=hidden_sizes_actor,
        hidden_activation=torch.tanh,
    ).to(device)

    critic = MLP(
        input_size=state_dim,
        output_size=1,
        hidden_sizes=hidden_sizes_critic,
        hidden_activation=torch.tanh,
    ).to(device)

    # create optimizer
    actor_optim = optim.Adam(
        actor.parameters(),
        lr=hyper_params["LR_ACTOR"],
        weight_decay=hyper_params["WEIGHT_DECAY"],
    )

    critic_optim = optim.Adam(
        critic.parameters(),
        lr=hyper_params["LR_CRITIC"],
        weight_decay=hyper_params["WEIGHT_DECAY"],
    )

    # make tuples to create an agent
    models = (actor, critic)
    optims = (actor_optim, critic_optim)

    # create an agent
    agent = Agent(env_single, env_multi, args, hyper_params, models, optims)

    # run
    if args.test:
        agent.test()
    else:
        agent.train()<|MERGE_RESOLUTION|>--- conflicted
+++ resolved
@@ -32,12 +32,8 @@
     "EPOCH": 16,
     "BATCH_SIZE": 32,
     "ROLLOUT_LEN": 256,
-<<<<<<< HEAD
     "GRADIENT_CLIP_AC": 0.5,
     "GRADIENT_CLIP_CR": 0.5,
-=======
-    "GRADIENT_CLIP": 0.6,
->>>>>>> 29e86ee8
     "WEIGHT_DECAY": 0,
     "N_WORKERS": multiprocessing.cpu_count(),
     "USE_CLIPPED_VALUE_LOSS": True,
