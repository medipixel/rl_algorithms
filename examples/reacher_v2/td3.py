# -*- coding: utf-8 -*-
"""Run module for TD3 on LunarLanderContinuous-v2.

- Author: Curt Park
- Contact: curt.park@medipixel.io
"""

import argparse

import gym
import torch
import torch.optim as optim

from algorithms.common.networks.mlp import MLP, FlattenMLP
from algorithms.common.noise import GaussianNoise
from algorithms.td3.agent import TD3Agent

device = torch.device("cuda:0" if torch.cuda.is_available() else "cpu")

# hyper parameters
hyper_params = {
    "GAMMA": 0.95,
    "TAU": 5e-3,
    "BUFFER_SIZE": int(1e6),
    "BATCH_SIZE": 100,
    "LR_ACTOR": 1e-3,
    "LR_CRITIC": 1e-3,
    "WEIGHT_DECAY": 0.0,
    "POLICY_UPDATE_FREQ": 2,
    "EXPLORATION_NOISE": 0.1,
    "TARGET_POLICY_NOISE": 0.2,
    "TARGET_POLICY_NOISE_CLIP": 0.5,
    "INITIAL_RANDOM_ACTION": int(1e4),
}


def run(env: gym.Env, args: argparse.Namespace, state_dim: int, action_dim: int):
    """Run training or test.

    Args:
        env (gym.Env): openAI Gym environment with continuous action space
        args (argparse.Namespace): arguments including training settings
        state_dim (int): dimension of states
        action_dim (int): dimension of actions

    """
    hidden_sizes_actor = [400, 300]
    hidden_sizes_critic = [400, 300]

    # create actor
    actor = MLP(
        input_size=state_dim,
        output_size=action_dim,
        hidden_sizes=hidden_sizes_actor,
        output_activation=torch.tanh,
    ).to(device)

    actor_target = MLP(
        input_size=state_dim,
        output_size=action_dim,
        hidden_sizes=hidden_sizes_actor,
        output_activation=torch.tanh,
    ).to(device)

    actor_target.load_state_dict(actor.state_dict())

    # create critic
    critic1 = FlattenMLP(
        input_size=state_dim + action_dim,
        output_size=1,
        hidden_sizes=hidden_sizes_critic,
    ).to(device)

    critic2 = FlattenMLP(
        input_size=state_dim + action_dim,
        output_size=1,
        hidden_sizes=hidden_sizes_critic,
    ).to(device)

    critic_target1 = FlattenMLP(
        input_size=state_dim + action_dim,
        output_size=1,
        hidden_sizes=hidden_sizes_critic,
    ).to(device)

    critic_target2 = FlattenMLP(
        input_size=state_dim + action_dim,
        output_size=1,
        hidden_sizes=hidden_sizes_critic,
    ).to(device)

    critic_target1.load_state_dict(critic1.state_dict())
    critic_target2.load_state_dict(critic2.state_dict())

    # concat critic parameters to use one optim
    critic_parameters = list(critic1.parameters()) + list(critic2.parameters())

    # create optimizers
    actor_optim = optim.Adam(
        actor.parameters(),
        lr=hyper_params["LR_ACTOR"],
        weight_decay=hyper_params["WEIGHT_DECAY"],
    )

    critic_optim = optim.Adam(
        critic_parameters,
        lr=hyper_params["LR_CRITIC"],
        weight_decay=hyper_params["WEIGHT_DECAY"],
    )

    # noise instance to make randomness of action
    exploration_noise = GaussianNoise(
        action_dim, hyper_params["EXPLORATION_NOISE"], hyper_params["EXPLORATION_NOISE"]
    )

    target_policy_noise = GaussianNoise(
        action_dim,
        hyper_params["TARGET_POLICY_NOISE"],
        hyper_params["TARGET_POLICY_NOISE"],
    )

    # make tuples to create an agent
    models = (actor, actor_target, critic1, critic2, critic_target1, critic_target2)
    optims = (actor_optim, critic_optim)

    # create an agent
<<<<<<< HEAD
    agent = TD3Agent(env, args, hyper_params, models, optims, noise)
=======
    agent = Agent(
        env, args, hyper_params, models, optims, exploration_noise, target_policy_noise
    )
>>>>>>> ad9665f7

    # run
    if args.test:
        agent.test()
    else:
        agent.train()<|MERGE_RESOLUTION|>--- conflicted
+++ resolved
@@ -124,13 +124,9 @@
     optims = (actor_optim, critic_optim)
 
     # create an agent
-<<<<<<< HEAD
-    agent = TD3Agent(env, args, hyper_params, models, optims, noise)
-=======
-    agent = Agent(
+    agent = TD3Agent(
         env, args, hyper_params, models, optims, exploration_noise, target_policy_noise
     )
->>>>>>> ad9665f7
 
     # run
     if args.test:
